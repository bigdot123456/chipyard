#########################################################################################
# makefile variables shared across multiple makefiles
#########################################################################################

#########################################################################################
# variables to invoke the generator
# descriptions:
#   SBT_PROJECT = the SBT project that you should find the classes/packages in
#   MODEL = the top level module of the project in Chisel (normally the harness)
#   VLOG_MODEL = the top level module of the project in Firrtl/Verilog (normally the harness)
#   MODEL_PACKAGE = the scala package to find the MODEL in
#   CONFIG = the configuration class to give the parameters for the project
#   CONFIG_PACKAGE = the scala package to find the CONFIG class
#   GENERATOR_PACKAGE = the scala package to find the Generator class in
#   TB = wrapper over the TestHarness needed to simulate in a verilog simulator
#   TOP = top level module of the project (normally the module instantiated by the harness)
#
# project specific:
# 	SUB_PROJECT = use the specific subproject default variables
#########################################################################################

#########################################################################################
# subproject overrides
# description:
#   - make it so that you only change 1 param to change most or all of them!
#   - mainly intended for quick developer setup for common flags
#########################################################################################
SUB_PROJECT ?= example

ifeq ($(SUB_PROJECT),example)
	SBT_PROJECT       ?= example
	MODEL             ?= BoomRocketTestHarness
	VLOG_MODEL        ?= TestHarness
	MODEL_PACKAGE     ?= $(SBT_PROJECT)
	CONFIG            ?= DefaultRocketConfig
	CONFIG_PACKAGE    ?= $(SBT_PROJECT)
	GENERATOR_PACKAGE ?= $(SBT_PROJECT)
	TB                ?= TestDriver
	TOP               ?= BoomRocketTop
endif
# for BOOM developers
ifeq ($(SUB_PROJECT),boom)
	SBT_PROJECT       ?= boom
	MODEL             ?= TestHarness
	VLOG_MODEL        ?= TestHarness
	MODEL_PACKAGE     ?= boom.system
	CONFIG            ?= BoomConfig
	CONFIG_PACKAGE    ?= boom.system
	GENERATOR_PACKAGE ?= boom.system
	TB                ?= TestDriver
	TOP               ?= BoomRocketSystem
endif
# for Rocket-chip developers
ifeq ($(SUB_PROJECT),rocketchip)
<<<<<<< HEAD
	SBT_PROJECT       ?= rocketchip
=======
	SBT_PROJECT       ?= chipyardrocketchip
>>>>>>> 18eb7f53
	MODEL             ?= TestHarness
	VLOG_MODEL        ?= TestHarness
	MODEL_PACKAGE     ?= freechips.rocketchip.system
	CONFIG            ?= DefaultConfig
	CONFIG_PACKAGE    ?= freechips.rocketchip.system
	GENERATOR_PACKAGE ?= freechips.rocketchip.system
	TB                ?= TestDriver
	TOP               ?= ExampleRocketSystem
endif
# for Hwacha developers
ifeq ($(SUB_PROJECT),hwacha)
	SBT_PROJECT       ?= hwacha
	MODEL             ?= TestHarness
	VLOG_MODEL        ?= TestHarness
	MODEL_PACKAGE     ?= freechips.rocketchip.system
	CONFIG            ?= HwachaConfig
	CONFIG_PACKAGE    ?= hwacha
	GENERATOR_PACKAGE ?= hwacha
	TB                ?= TestDriver
	TOP               ?= ExampleRocketSystem
endif
# Stand-in firechip variables
ifeq ($(SUB_PROJECT),firechip)
	SBT_PROJECT       ?= $(SUB_PROJECT)
	MODEL             ?= TestHarness
	VLOG_MODEL        ?= TestHarness
	MODEL_PACKAGE     ?= freechips.rocketchip.system
	CONFIG            ?= FireSimRocketChipConfig
	CONFIG_PACKAGE    ?= firesim.firesim
	GENERATOR_PACKAGE ?= firesim.firesim
	TB                ?= TestDriver
	TOP               ?= FireSimNoNIC
endif

#########################################################################################
# path to rocket-chip and testchipip
#########################################################################################
ROCKETCHIP_DIR      = $(base_dir)/generators/rocket-chip
TESTCHIP_DIR        = $(base_dir)/generators/testchipip
CHIPYARD_FIRRTL_DIR = $(base_dir)/tools/firrtl

#########################################################################################
# names of various files needed to compile and run things
#########################################################################################
long_name = $(MODEL_PACKAGE).$(MODEL).$(CONFIG)

# match the long_name to what the specific generator will output
ifeq ($(GENERATOR_PACKAGE),freechips.rocketchip.system)
	long_name=$(CONFIG_PACKAGE).$(CONFIG)
endif
ifeq ($(GENERATOR_PACKAGE),hwacha)
	long_name=$(MODEL_PACKAGE).$(CONFIG)
endif

FIRRTL_FILE        ?= $(build_dir)/$(long_name).fir
ANNO_FILE          ?= $(build_dir)/$(long_name).anno.json
VERILOG_FILE       ?= $(build_dir)/$(long_name).top.v
TOP_FIR            ?= $(build_dir)/$(long_name).top.fir
TOP_ANNO           ?= $(build_dir)/$(long_name).top.anno.json
HARNESS_FILE       ?= $(build_dir)/$(long_name).harness.v
HARNESS_FIR        ?= $(build_dir)/$(long_name).harness.fir
HARNESS_ANNO       ?= $(build_dir)/$(long_name).harness.anno.json
HARNESS_SMEMS_FILE ?= $(build_dir)/$(long_name).harness.mems.v
HARNESS_SMEMS_CONF ?= $(build_dir)/$(long_name).harness.mems.conf
HARNESS_SMEMS_FIR  ?= $(build_dir)/$(long_name).harness.mems.fir
SMEMS_FILE         ?= $(build_dir)/$(long_name).mems.v
SMEMS_CONF         ?= $(build_dir)/$(long_name).mems.conf
SMEMS_FIR          ?= $(build_dir)/$(long_name).mems.fir
sim_dotf               ?= $(build_dir)/sim_files.f
sim_harness_blackboxes ?= $(build_dir)/firrtl_black_box_resource_files.harness.f
sim_top_blackboxes     ?= $(build_dir)/firrtl_black_box_resource_files.top.f

#########################################################################################
# java arguments used in sbt
#########################################################################################
JAVA_ARGS ?= -Xmx8G -Xss8M -XX:MaxPermSize=256M

#########################################################################################
# default sbt launch command
#########################################################################################
SCALA_VERSION=2.12.4
SCALA_VERSION_MAJOR=$(basename $(SCALA_VERSION))

SBT ?= java $(JAVA_ARGS) -jar $(ROCKETCHIP_DIR)/sbt-launch.jar ++$(SCALA_VERSION)

#########################################################################################
# output directory for tests
#########################################################################################
output_dir=$(sim_dir)/output/$(long_name)

#########################################################################################
# helper variables to run binaries
#########################################################################################
BINARY ?=
SIM_FLAGS ?= +max-cycles=$(timeout_cycles)
sim_out_name = $(notdir $(basename $(BINARY))).$(long_name)

#########################################################################################
# build output directory for compilation
#########################################################################################
gen_dir=$(sim_dir)/generated-src
build_dir=$(gen_dir)/$(long_name)

#########################################################################################
# vsrcs needed to run projects
#########################################################################################
rocketchip_vsrc_dir = $(ROCKETCHIP_DIR)/src/main/resources/vsrc

#########################################################################################
# sources needed to run simulators
#########################################################################################
sim_vsrcs = \
	$(VERILOG_FILE) \
	$(HARNESS_FILE) \
	$(SMEMS_FILE) \
	$(HARNESS_SMEMS_FILE)

#########################################################################################
# assembly/benchmark variables
#########################################################################################
timeout_cycles = 10000000
bmark_timeout_cycles = 100000000<|MERGE_RESOLUTION|>--- conflicted
+++ resolved
@@ -52,11 +52,7 @@
 endif
 # for Rocket-chip developers
 ifeq ($(SUB_PROJECT),rocketchip)
-<<<<<<< HEAD
 	SBT_PROJECT       ?= rocketchip
-=======
-	SBT_PROJECT       ?= chipyardrocketchip
->>>>>>> 18eb7f53
 	MODEL             ?= TestHarness
 	VLOG_MODEL        ?= TestHarness
 	MODEL_PACKAGE     ?= freechips.rocketchip.system

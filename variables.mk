#########################################################################################
# makefile variables shared across multiple makefiles
#########################################################################################

#########################################################################################
# variables to invoke the generator
# descriptions:
#   SBT_PROJECT = the SBT project that you should find the classes/packages in
#   MODEL = the top level module of the project in Chisel (normally the harness)
#   VLOG_MODEL = the top level module of the project in Firrtl/Verilog (normally the harness)
#   MODEL_PACKAGE = the scala package to find the MODEL in
#   CONFIG = the configuration class to give the parameters for the project
#   CONFIG_PACKAGE = the scala package to find the CONFIG class
#   GENERATOR_PACKAGE = the scala package to find the Generator class in
#   TB = wrapper over the TestHarness needed to simulate in a verilog simulator
#   TOP = top level module of the project (normally the module instantiated by the harness)
#
# project specific:
# 	SUB_PROJECT = use the specific subproject default variables
#########################################################################################

#########################################################################################
# subproject overrides
# description:
#   - make it so that you only change 1 param to change most or all of them!
#   - mainly intended for quick developer setup for common flags
#########################################################################################
SUB_PROJECT ?= chipyard

ifeq ($(SUB_PROJECT),chipyard)
	SBT_PROJECT       ?= chipyard
	MODEL             ?= TestHarness
	VLOG_MODEL        ?= TestHarness
	MODEL_PACKAGE     ?= $(SBT_PROJECT)
	CONFIG            ?= RocketConfig
	CONFIG_PACKAGE    ?= $(SBT_PROJECT)
	GENERATOR_PACKAGE ?= $(SBT_PROJECT)
	TB                ?= TestDriver
	TOP               ?= Top
endif
<<<<<<< HEAD
ifeq ($(SUB_PROJECT),tracegen)
	SBT_PROJECT       ?= tracegen
	MODEL             ?= TestHarness
	VLOG_MODEL        ?= $(MODEL)
	MODEL_PACKAGE     ?= $(SBT_PROJECT)
	CONFIG            ?= TraceGenConfig
	CONFIG_PACKAGE    ?= $(SBT_PROJECT)
	GENERATOR_PACKAGE ?= $(SBT_PROJECT)
	TB                ?= TestDriver
	TOP               ?= TraceGenSystem
endif
# for BOOM developers
ifeq ($(SUB_PROJECT),boom)
	SBT_PROJECT       ?= boom
	MODEL             ?= TestHarness
	VLOG_MODEL        ?= TestHarness
	MODEL_PACKAGE     ?= boom.system
	CONFIG            ?= LargeBoomConfig
	CONFIG_PACKAGE    ?= boom.system
	GENERATOR_PACKAGE ?= boom.system
	TB                ?= TestDriver
	TOP               ?= BoomRocketSystem
endif
=======
>>>>>>> 48a7f22c
# for Rocket-chip developers
ifeq ($(SUB_PROJECT),rocketchip)
	SBT_PROJECT       ?= rocketchip
	MODEL             ?= TestHarness
	VLOG_MODEL        ?= TestHarness
	MODEL_PACKAGE     ?= freechips.rocketchip.system
	CONFIG            ?= DefaultConfig
	CONFIG_PACKAGE    ?= freechips.rocketchip.system
	GENERATOR_PACKAGE ?= freechips.rocketchip.system
	TB                ?= TestDriver
	TOP               ?= ExampleRocketSystem
endif
# for Hwacha developers
ifeq ($(SUB_PROJECT),hwacha)
	SBT_PROJECT       ?= hwacha
	MODEL             ?= TestHarness
	VLOG_MODEL        ?= TestHarness
	MODEL_PACKAGE     ?= freechips.rocketchip.system
	CONFIG            ?= HwachaConfig
	CONFIG_PACKAGE    ?= hwacha
	GENERATOR_PACKAGE ?= hwacha
	TB                ?= TestDriver
	TOP               ?= ExampleRocketSystem
endif
# for TestChipIP developers
ifeq ($(SUB_PROJECT),testchipip)
	SBT_PROJECT       ?= testchipip
	MODEL             ?= TestHarness
	VLOG_MODEL        ?= TestHarness
	MODEL_PACKAGE     ?= testchipip
	CONFIG            ?= TestChipUnitTestConfig
	CONFIG_PACKAGE    ?= testchipip
	GENERATOR_PACKAGE ?= testchipip
	TB                ?= TestDriver
	TOP               ?= UnitTestSuite
endif
ifeq ($(SUB_PROJECT),icenet)
	SBT_PROJECT       ?= icenet
	MODEL             ?= TestHarness
	VLOG_MODEL        ?= TestHarness
	MODEL_PACKAGE     ?= icenet
	CONFIG            ?= IceNetUnitTestConfig
	CONFIG_PACKAGE    ?= icenet
	GENERATOR_PACKAGE ?= icenet
	TB                ?= TestDriver
	TOP               ?= UnitTestSuite
endif
ifeq ($(SUB_PROJECT),memblade.prefetcher)
	SBT_PROJECT       ?= memory_blade
	MODEL             ?= TestHarness
	VLOG_MODEL        ?= TestHarness
	MODEL_PACKAGE     ?= memblade.prefetcher
	CONFIG            ?= PrefetcherUnitTestConfig
	CONFIG_PACKAGE    ?= memblade.prefetcher
	GENERATOR_PACKAGE ?= memblade.prefetcher
	TB                ?= TestDriver
	TOP               ?= UnitTestSuite
endif
ifeq ($(SUB_PROJECT),memblade.cache)
	SBT_PROJECT       ?= memory_blade
	MODEL             ?= TestHarness
	VLOG_MODEL        ?= TestHarness
	MODEL_PACKAGE     ?= memblade.cache
	CONFIG            ?= DRAMCacheUnitTestConfig
	CONFIG_PACKAGE    ?= memblade.cache
	GENERATOR_PACKAGE ?= memblade.cache
	TB                ?= TestDriver
	TOP               ?= UnitTestSuite
endif
ifeq ($(SUB_PROJECT),memblade.manager)
	SBT_PROJECT       ?= memory_blade
	MODEL             ?= TestHarness
	VLOG_MODEL        ?= TestHarness
	MODEL_PACKAGE     ?= memblade.manager
	CONFIG            ?= MemBladeUnitTestConfig
	CONFIG_PACKAGE    ?= memblade.manager
	GENERATOR_PACKAGE ?= memblade.manager
	TB                ?= TestDriver
	TOP               ?= UnitTestSuite
endif

# Stand-in firechip variables:
# TODO: need a seperate generator and test harnesses for each target
#ifeq ($(SUB_PROJECT),firechip)
#	SBT_PROJECT       ?= $(SUB_PROJECT)
#	MODEL             ?= TestHarness
#	VLOG_MODEL        ?= TestHarness
#	MODEL_PACKAGE     ?= freechips.rocketchip.system
#	CONFIG            ?= FireSimRocketChipConfig
#	CONFIG_PACKAGE    ?= firesim.firesim
#	GENERATOR_PACKAGE ?= firesim.firesim
#	TB                ?= TestDriver
#	TOP               ?= FireSimNoNIC
#endif

#########################################################################################
# path to rocket-chip and testchipip
#########################################################################################
ROCKETCHIP_DIR      = $(base_dir)/generators/rocket-chip
TESTCHIP_DIR        = $(base_dir)/generators/testchipip
CHIPYARD_FIRRTL_DIR = $(base_dir)/tools/firrtl

#########################################################################################
# names of various files needed to compile and run things
#########################################################################################
long_name = $(MODEL_PACKAGE).$(MODEL).$(CONFIG)

# match the long_name to what the specific generator will output
ifeq ($(GENERATOR_PACKAGE),freechips.rocketchip.system)
	long_name=$(CONFIG_PACKAGE).$(CONFIG)
endif
ifeq ($(GENERATOR_PACKAGE),hwacha)
	long_name=$(MODEL_PACKAGE).$(CONFIG)
endif

FIRRTL_FILE ?= $(build_dir)/$(long_name).fir
ANNO_FILE   ?= $(build_dir)/$(long_name).anno.json

TOP_FILE       ?= $(build_dir)/$(long_name).top.v
TOP_FIR        ?= $(build_dir)/$(long_name).top.fir
TOP_ANNO       ?= $(build_dir)/$(long_name).top.anno.json
TOP_SMEMS_FILE ?= $(build_dir)/$(long_name).top.mems.v
TOP_SMEMS_CONF ?= $(build_dir)/$(long_name).top.mems.conf
TOP_SMEMS_FIR  ?= $(build_dir)/$(long_name).top.mems.fir

HARNESS_FILE       ?= $(build_dir)/$(long_name).harness.v
HARNESS_FIR        ?= $(build_dir)/$(long_name).harness.fir
HARNESS_ANNO       ?= $(build_dir)/$(long_name).harness.anno.json
HARNESS_SMEMS_FILE ?= $(build_dir)/$(long_name).harness.mems.v
HARNESS_SMEMS_CONF ?= $(build_dir)/$(long_name).harness.mems.conf
HARNESS_SMEMS_FIR  ?= $(build_dir)/$(long_name).harness.mems.fir

# files that contain lists of files needed for VCS or Verilator simulation
sim_files                  ?= $(build_dir)/sim_files.f
sim_top_blackboxes         ?= $(build_dir)/firrtl_black_box_resource_files.top.f
sim_harness_blackboxes     ?= $(build_dir)/firrtl_black_box_resource_files.harness.f
# single file that contains all files needed for VCS or Verilator simulation (unique and without .h's)
sim_common_files           ?= $(build_dir)/sim_files.common.f

#########################################################################################
# java arguments used in sbt
#########################################################################################
JAVA_HEAP_SIZE ?= 8G
JAVA_ARGS ?= -Xmx$(JAVA_HEAP_SIZE) -Xss8M -XX:MaxPermSize=256M

#########################################################################################
# default sbt launch command
#########################################################################################
SCALA_VERSION=2.12.10
SCALA_VERSION_MAJOR=$(basename $(SCALA_VERSION))

SBT ?= java $(JAVA_ARGS) -jar $(ROCKETCHIP_DIR)/sbt-launch.jar ++$(SCALA_VERSION)

#########################################################################################
# output directory for tests
#########################################################################################
output_dir=$(sim_dir)/output/$(long_name)

#########################################################################################
# helper variables to run binaries
#########################################################################################
BINARY ?=
SIM_FLAGS ?=
VERBOSE_FLAGS ?= +verbose
sim_out_name = $(subst $() $(),_,$(notdir $(basename $(BINARY))).$(long_name))

#########################################################################################
# build output directory for compilation
#########################################################################################
gen_dir=$(sim_dir)/generated-src
build_dir=$(gen_dir)/$(long_name)

#########################################################################################
# vsrcs needed to run projects
#########################################################################################
rocketchip_vsrc_dir = $(ROCKETCHIP_DIR)/src/main/resources/vsrc

#########################################################################################
# sources needed to run simulators
#########################################################################################
sim_vsrcs = \
	$(TOP_FILE) \
	$(HARNESS_FILE) \
	$(TOP_SMEMS_FILE) \
	$(HARNESS_SMEMS_FILE)

#########################################################################################
# assembly/benchmark variables
#########################################################################################
timeout_cycles = 10000000
bmark_timeout_cycles = 100000000<|MERGE_RESOLUTION|>--- conflicted
+++ resolved
@@ -38,32 +38,6 @@
 	TB                ?= TestDriver
 	TOP               ?= Top
 endif
-<<<<<<< HEAD
-ifeq ($(SUB_PROJECT),tracegen)
-	SBT_PROJECT       ?= tracegen
-	MODEL             ?= TestHarness
-	VLOG_MODEL        ?= $(MODEL)
-	MODEL_PACKAGE     ?= $(SBT_PROJECT)
-	CONFIG            ?= TraceGenConfig
-	CONFIG_PACKAGE    ?= $(SBT_PROJECT)
-	GENERATOR_PACKAGE ?= $(SBT_PROJECT)
-	TB                ?= TestDriver
-	TOP               ?= TraceGenSystem
-endif
-# for BOOM developers
-ifeq ($(SUB_PROJECT),boom)
-	SBT_PROJECT       ?= boom
-	MODEL             ?= TestHarness
-	VLOG_MODEL        ?= TestHarness
-	MODEL_PACKAGE     ?= boom.system
-	CONFIG            ?= LargeBoomConfig
-	CONFIG_PACKAGE    ?= boom.system
-	GENERATOR_PACKAGE ?= boom.system
-	TB                ?= TestDriver
-	TOP               ?= BoomRocketSystem
-endif
-=======
->>>>>>> 48a7f22c
 # for Rocket-chip developers
 ifeq ($(SUB_PROJECT),rocketchip)
 	SBT_PROJECT       ?= rocketchip

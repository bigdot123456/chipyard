--- conflicted
+++ resolved
@@ -106,15 +106,11 @@
   .settings(commonSettings)
 
 lazy val example = conditionalDependsOn(project in file("generators/example"))
-<<<<<<< HEAD
-  .dependsOn(boom, hwacha, sifive_blocks, sifive_cache, rocc_template)
-=======
-  .dependsOn(boom, hwacha, sifive_blocks, sifive_cache, utilities)
+  .dependsOn(boom, hwacha, sifive_blocks, sifive_cache, utilities, sha3)
   .settings(commonSettings)
 
 lazy val tracegen = conditionalDependsOn(project in file("generators/tracegen"))
   .dependsOn(rocketchip, sifive_cache)
->>>>>>> ab888d32
   .settings(commonSettings)
 
 lazy val utilities = conditionalDependsOn(project in file("generators/utilities"))
@@ -133,7 +129,7 @@
   .dependsOn(rocketchip)
   .settings(commonSettings)
 
-lazy val rocc_template = (project in file("generators/rocc-template"))
+lazy val sha3 = (project in file("generators/sha3"))
   .dependsOn(rocketchip, `chisel-testers`)
   .settings(commonSettings)
 

--- conflicted
+++ resolved
@@ -179,7 +179,6 @@
   } }
 }
 
-<<<<<<< HEAD
 class FireSimRemoteMemClient(implicit p: Parameters) extends FireSimNoNIC
     with HasPeripheryRemoteMemClient {
   override lazy val module = new FireSimRemoteMemClientModuleImp(this)
@@ -217,7 +216,7 @@
 class FireBoomDRAMCacheModuleImp(outer: FireBoomDRAMCache)
   extends FireBoomNoNICModuleImp(outer)
   with HasPeripheryDRAMCacheModuleImpValidOnly
-=======
+
 class FireSimTraceGen(implicit p: Parameters) extends BaseSubsystem
     with HasHierarchicalBusTopology
     with HasTraceGenTiles
@@ -228,5 +227,4 @@
 class FireSimTraceGenModuleImp(outer: FireSimTraceGen)
   extends BaseSubsystemModuleImp(outer)
   with HasTraceGenTilesModuleImp
-  with CanHaveFASEDOptimizedMasterAXI4MemPortModuleImp
->>>>>>> ab888d32
+  with CanHaveFASEDOptimizedMasterAXI4MemPortModuleImp
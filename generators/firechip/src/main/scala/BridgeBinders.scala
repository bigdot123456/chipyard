//See LICENSE for license details.

package firesim.firesim

import chisel3._
import chisel3.experimental.annotate

import freechips.rocketchip.config.{Field, Config, Parameters}
import freechips.rocketchip.diplomacy.{LazyModule}
import freechips.rocketchip.devices.debug.HasPeripheryDebugModuleImp
import freechips.rocketchip.subsystem.{CanHaveMasterAXI4MemPortModuleImp}
import freechips.rocketchip.tile.{RocketTile}
import sifive.blocks.devices.uart.HasPeripheryUARTModuleImp

import testchipip.{CanHavePeripherySerialModuleImp, CanHavePeripheryBlockDeviceModuleImp, CanHaveTraceIOModuleImp}
import icenet.CanHavePeripheryIceNICModuleImp

import junctions.{NastiKey, NastiParameters}
import midas.models.{FASEDBridge, AXI4EdgeSummary, CompleteConfig}
import midas.targetutils.{MemModelAnnotation}
import firesim.bridges._
import firesim.configs.MemModelKey
import tracegen.HasTraceGenTilesModuleImp
import ariane.ArianeTile

import boom.common.{BoomTile}

import chipyard.iobinders.{IOBinders, OverrideIOBinder, ComposeIOBinder}
import chipyard.HasChipyardTilesModuleImp

<<<<<<< HEAD
class WithSerialBridge extends RegisterBridgeBinder({
  case target: CanHavePeripherySerialModuleImp => Seq(SerialBridge(target.clock, target.serial.get)(target.p))
})

class WithNICBridge extends RegisterBridgeBinder({
  case target: HasPeripheryIceNICModuleImpValidOnly => Seq(NICBridge(target.clock, target.net)(target.p))
})

class WithUARTBridge extends RegisterBridgeBinder({
  case target: HasPeripheryUARTModuleImp => target.uart.map(u => UARTBridge(target.clock, u)(target.p))
})

class WithBlockDeviceBridge extends RegisterBridgeBinder({
  case target: CanHavePeripheryBlockDeviceModuleImp =>
    Seq(BlockDevBridge(target.clock, target.bdev.get, target.reset.toBool)(target.p))
=======
class WithSerialBridge extends OverrideIOBinder({
  (c, r, s, target: CanHavePeripherySerialModuleImp) => target.serial.map(s => SerialBridge(s)(target.p)).toSeq
})

class WithNICBridge extends OverrideIOBinder({
  (c, r, s, target: CanHavePeripheryIceNICModuleImp) => target.net.map(n => NICBridge(n)(target.p)).toSeq
})

class WithUARTBridge extends OverrideIOBinder({
  (c, r, s, target: HasPeripheryUARTModuleImp) => target.uart.map(u => UARTBridge(u)(target.p)).toSeq
})

class WithBlockDeviceBridge extends OverrideIOBinder({
  (c, r, s, target: CanHavePeripheryBlockDeviceModuleImp) => target.bdev.map(b => BlockDevBridge(b, target.reset.toBool)(target.p)).toSeq
>>>>>>> ffb9c81c
})

class WithFASEDBridge extends OverrideIOBinder({
  (c, r, s, t: CanHaveMasterAXI4MemPortModuleImp) => {
    implicit val p = t.p
    (t.mem_axi4 zip t.outer.memAXI4Node).flatMap({ case (io, node) =>
      (io zip node.in).map({ case (axi4Bundle, (_, edge)) =>
        val nastiKey = NastiParameters(axi4Bundle.r.bits.data.getWidth,
                                       axi4Bundle.ar.bits.addr.getWidth,
                                       axi4Bundle.ar.bits.id.getWidth)
        FASEDBridge(t.clock, axi4Bundle, t.reset.toBool,
          CompleteConfig(p(firesim.configs.MemModelKey), nastiKey, Some(AXI4EdgeSummary(edge))))
      })
    }).toSeq
  }
})

class WithTracerVBridge extends OverrideIOBinder({
  (c, r, s, target: CanHaveTraceIOModuleImp) => target.traceIO.map(t => TracerVBridge(t)(target.p)).toSeq
})

<<<<<<< HEAD
class WithTracerVBridge extends Config((_,_,_) => { case InstantiateTracerVBridges => true })

class WithTraceGenBridge extends RegisterBridgeBinder({
  case target: HasTraceGenTilesModuleImp =>
    Seq(GroundTestBridge(target.clock, target.success)(target.p))
=======
class WithTraceGenBridge extends OverrideIOBinder({
  (c, r, s, target: HasTraceGenTilesModuleImp) => Seq(GroundTestBridge(target.success)(target.p))
})

class WithFireSimMultiCycleRegfile extends ComposeIOBinder({
  (c, r, s, target: HasChipyardTilesModuleImp) => {
    target.outer.tiles.map {
      case r: RocketTile => {
        annotate(MemModelAnnotation(r.module.core.rocketImpl.rf.rf))
        r.module.fpuOpt.foreach(fpu => annotate(MemModelAnnotation(fpu.fpuImpl.regfile)))
      }
      case b: BoomTile => {
        val core = b.module.core
        core.iregfile match {
          case irf: boom.exu.RegisterFileSynthesizable => annotate(MemModelAnnotation(irf.regfile))
          case _ => Nil
        }
        if (core.fp_pipeline != null) core.fp_pipeline.fregfile match {
          case frf: boom.exu.RegisterFileSynthesizable => annotate(MemModelAnnotation(frf.regfile))
          case _ => Nil
        }
      }
      case a: ArianeTile => Nil
    }
    Nil
  }
>>>>>>> ffb9c81c
})



// Shorthand to register all of the provided bridges above
class WithDefaultFireSimBridges extends Config(
  new chipyard.iobinders.WithGPIOTiedOff ++
  new chipyard.iobinders.WithTiedOffDebug ++
  new chipyard.iobinders.WithTieOffInterrupts ++
  new WithSerialBridge ++
  new WithNICBridge ++
  new WithUARTBridge ++
  new WithBlockDeviceBridge ++
  new WithFASEDBridge ++
  new WithFireSimMultiCycleRegfile ++
  new WithTracerVBridge
)<|MERGE_RESOLUTION|>--- conflicted
+++ resolved
@@ -28,38 +28,24 @@
 import chipyard.iobinders.{IOBinders, OverrideIOBinder, ComposeIOBinder}
 import chipyard.HasChipyardTilesModuleImp
 
-<<<<<<< HEAD
-class WithSerialBridge extends RegisterBridgeBinder({
-  case target: CanHavePeripherySerialModuleImp => Seq(SerialBridge(target.clock, target.serial.get)(target.p))
-})
-
-class WithNICBridge extends RegisterBridgeBinder({
-  case target: HasPeripheryIceNICModuleImpValidOnly => Seq(NICBridge(target.clock, target.net)(target.p))
-})
-
-class WithUARTBridge extends RegisterBridgeBinder({
-  case target: HasPeripheryUARTModuleImp => target.uart.map(u => UARTBridge(target.clock, u)(target.p))
-})
-
-class WithBlockDeviceBridge extends RegisterBridgeBinder({
-  case target: CanHavePeripheryBlockDeviceModuleImp =>
-    Seq(BlockDevBridge(target.clock, target.bdev.get, target.reset.toBool)(target.p))
-=======
 class WithSerialBridge extends OverrideIOBinder({
-  (c, r, s, target: CanHavePeripherySerialModuleImp) => target.serial.map(s => SerialBridge(s)(target.p)).toSeq
+  (c, r, s, target: CanHavePeripherySerialModuleImp) =>
+    target.serial.map(s => SerialBridge(target.clock, s)(target.p)).toSeq
 })
 
 class WithNICBridge extends OverrideIOBinder({
-  (c, r, s, target: CanHavePeripheryIceNICModuleImp) => target.net.map(n => NICBridge(n)(target.p)).toSeq
+  (c, r, s, target: CanHavePeripheryIceNICModuleImp) =>
+    target.net.map(n => NICBridge(target.clock, n)(target.p)).toSeq
 })
 
 class WithUARTBridge extends OverrideIOBinder({
-  (c, r, s, target: HasPeripheryUARTModuleImp) => target.uart.map(u => UARTBridge(u)(target.p)).toSeq
+  (c, r, s, target: HasPeripheryUARTModuleImp) =>
+    target.uart.map(u => UARTBridge(target.clock, u)(target.p)).toSeq
 })
 
 class WithBlockDeviceBridge extends OverrideIOBinder({
-  (c, r, s, target: CanHavePeripheryBlockDeviceModuleImp) => target.bdev.map(b => BlockDevBridge(b, target.reset.toBool)(target.p)).toSeq
->>>>>>> ffb9c81c
+  (c, r, s, target: CanHavePeripheryBlockDeviceModuleImp) =>
+    target.bdev.map(b => BlockDevBridge(target.clock, b, target.reset.toBool)(target.p)).toSeq
 })
 
 class WithFASEDBridge extends OverrideIOBinder({
@@ -78,18 +64,16 @@
 })
 
 class WithTracerVBridge extends OverrideIOBinder({
-  (c, r, s, target: CanHaveTraceIOModuleImp) => target.traceIO.map(t => TracerVBridge(t)(target.p)).toSeq
+  (c, r, s, target: CanHaveTraceIOModuleImp) => target.traceIO match {
+    case Some(t) => t.traces.map(tileTrace => TracerVBridge(tileTrace)(target.p))
+    case None    => Nil
+  }
 })
 
-<<<<<<< HEAD
-class WithTracerVBridge extends Config((_,_,_) => { case InstantiateTracerVBridges => true })
 
-class WithTraceGenBridge extends RegisterBridgeBinder({
-  case target: HasTraceGenTilesModuleImp =>
+class WithTraceGenBridge extends OverrideIOBinder({
+  (c, r, s, target: HasTraceGenTilesModuleImp) =>
     Seq(GroundTestBridge(target.clock, target.success)(target.p))
-=======
-class WithTraceGenBridge extends OverrideIOBinder({
-  (c, r, s, target: HasTraceGenTilesModuleImp) => Seq(GroundTestBridge(target.success)(target.p))
 })
 
 class WithFireSimMultiCycleRegfile extends ComposeIOBinder({
@@ -114,7 +98,6 @@
     }
     Nil
   }
->>>>>>> ffb9c81c
 })
 
 

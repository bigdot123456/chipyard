package firesim.firesim

import java.io.File

import chisel3.util.{log2Up}
import freechips.rocketchip.config.{Parameters, Config}
import freechips.rocketchip.groundtest.TraceGenParams
import freechips.rocketchip.tile._
import freechips.rocketchip.tilelink._
import freechips.rocketchip.rocket.DCacheParams
import freechips.rocketchip.subsystem._
import freechips.rocketchip.devices.tilelink.BootROMParams
import freechips.rocketchip.devices.debug.DebugModuleParams
<<<<<<< HEAD
import boom.system.BoomTilesKey
import testchipip.{BlockDeviceKey, BlockDeviceConfig}
=======
import boom.common.BoomTilesKey
import testchipip.{WithBlockDevice, BlockDeviceKey, BlockDeviceConfig}
>>>>>>> a77226cd
import sifive.blocks.devices.uart.{PeripheryUARTKey, UARTParams}
import scala.math.{min, max}
import tracegen.TraceGenKey
import icenet._

import firesim.endpoints._
import firesim.configs.WithDefaultMemModel

class WithBootROM extends Config((site, here, up) => {
  case BootROMParams => {
    val chipyardBootROM = new File(s"./generators/testchipip/bootrom/bootrom.rv${site(XLen)}.img")
    val firesimBootROM = new File(s"./target-rtl/chipyard/generators/testchipip/bootrom/bootrom.rv${site(XLen)}.img")

     val bootROMPath = if (chipyardBootROM.exists()) {
      chipyardBootROM.getAbsolutePath()
    } else {
      firesimBootROM.getAbsolutePath()
    }
    BootROMParams(contentFileName = bootROMPath)
  }
})

class WithPeripheryBusFrequency(freq: BigInt) extends Config((site, here, up) => {
  case PeripheryBusKey => up(PeripheryBusKey).copy(frequency=freq)
})

class WithUARTKey extends Config((site, here, up) => {
  case PeripheryUARTKey => List(UARTParams(
     address = BigInt(0x54000000L),
     nTxEntries = 256,
     nRxEntries = 256))
})

class WithBlockDevice extends Config(new testchipip.WithBlockDevice)

class WithNICKey extends Config((site, here, up) => {
  case NICKey => NICConfig(
    inBufFlits = 8192,
    ctrlQueueDepth = 64)
})

class WithRocketL2TLBs(entries: Int) extends Config((site, here, up) => {
  case RocketTilesKey => up(RocketTilesKey) map (tile => tile.copy(
    core = tile.core.copy(
      nL2TLBEntries = entries
    )
  ))
})

class WithPerfCounters extends Config((site, here, up) => {
  case RocketTilesKey => up(RocketTilesKey) map (tile => tile.copy(
    core = tile.core.copy(nPerfCounters = 29)
  ))
})

class WithBoomL2TLBs(entries: Int) extends Config((site, here, up) => {
  case BoomTilesKey => up(BoomTilesKey) map (tile => tile.copy(
    core = tile.core.copy(nL2TLBEntries = entries)
  ))
})

// Disables clock-gating; doesn't play nice with our FAME-1 pass
class WithoutClockGating extends Config((site, here, up) => {
  case DebugModuleParams => up(DebugModuleParams, site).copy(clockGate = false)
})

// Testing configurations
// This enables printfs used in testing
class WithScalaTestFeatures extends Config((site, here, up) => {
    case PrintTracePort => true
})

/*******************************************************************************
* Full TARGET_CONFIG configurations. These set parameters of the target being
* simulated.
*
* In general, if you're adding or removing features from any of these, you
* should CREATE A NEW ONE, WITH A NEW NAME. This is because the manager
* will store this name as part of the tags for the AGFI, so that later you can
* reconstruct what is in a particular AGFI. These tags are also used to
* determine which driver to build.
*******************************************************************************/
class FireSimRocketChipConfig extends Config(
  new WithBootROM ++
  new WithPeripheryBusFrequency(BigInt(3200000000L)) ++
  new WithExtMemSize(0x400000000L) ++ // 16GB
  new WithoutTLMonitors ++
  new WithUARTKey ++
  new WithNICKey ++
  new WithBlockDevice ++
  new WithRocketL2TLBs(1024) ++
  new WithPerfCounters ++
  new WithoutClockGating ++
  new WithDefaultMemModel ++
  new freechips.rocketchip.system.DefaultConfig)

class WithNDuplicatedRocketCores(n: Int) extends Config((site, here, up) => {
  case RocketTilesKey => List.tabulate(n)(i => up(RocketTilesKey).head.copy(hartId = i))
})

// single core config
class FireSimRocketChipSingleCoreConfig extends Config(new FireSimRocketChipConfig)

// dual core config
class FireSimRocketChipDualCoreConfig extends Config(
  new WithNDuplicatedRocketCores(2) ++
  new FireSimRocketChipSingleCoreConfig)

// quad core config
class FireSimRocketChipQuadCoreConfig extends Config(
  new WithNDuplicatedRocketCores(4) ++
  new FireSimRocketChipSingleCoreConfig)

// hexa core config
class FireSimRocketChipHexaCoreConfig extends Config(
  new WithNDuplicatedRocketCores(6) ++
  new FireSimRocketChipSingleCoreConfig)

// octa core config
class FireSimRocketChipOctaCoreConfig extends Config(
  new WithNDuplicatedRocketCores(8) ++
  new FireSimRocketChipSingleCoreConfig)

class FireSimBoomConfig extends Config(
  new WithBootROM ++
  new WithPeripheryBusFrequency(BigInt(3200000000L)) ++
  new WithExtMemSize(0x400000000L) ++ // 16GB
  new WithoutTLMonitors ++
  new WithUARTKey ++
  new WithNICKey ++
  new WithBlockDevice ++
  new WithBoomL2TLBs(1024) ++
  new WithoutClockGating ++
<<<<<<< HEAD
  new WithDefaultMemModel ++
  // Using a small config because it has 64-bit system bus, and compiles quickly
  new boom.system.SmallBoomConfig)
=======
  new boom.common.WithLargeBooms ++
  new boom.common.WithNBoomCores(1) ++
  new freechips.rocketchip.system.BaseConfig
)
>>>>>>> a77226cd

// A safer implementation than the one in BOOM in that it
// duplicates whatever BOOMTileKey.head is present N times. This prevents
// accidentally (and silently) blowing away configurations that may change the
// tile in the "up" view
class WithNDuplicatedBoomCores(n: Int) extends Config((site, here, up) => {
  case BoomTilesKey => List.tabulate(n)(i => up(BoomTilesKey).head.copy(hartId = i))
  case MaxHartIdBits => log2Up(site(BoomTilesKey).size)
})

class FireSimBoomDualCoreConfig extends Config(
  new WithNDuplicatedBoomCores(2) ++
  new FireSimBoomConfig)

class FireSimBoomQuadCoreConfig extends Config(
  new WithNDuplicatedBoomCores(4) ++
  new FireSimBoomConfig)

//**********************************************************************************
//* Supernode Configurations
//*********************************************************************************/
class WithNumNodes(n: Int) extends Config((pname, site, here) => {
  case NumNodes => n
})

class SupernodeFireSimRocketChipConfig extends Config(
  new WithNumNodes(4) ++
  new WithExtMemSize(0x200000000L) ++ // 8GB
  new FireSimRocketChipConfig)

class SupernodeFireSimRocketChipSingleCoreConfig extends Config(
  new WithNumNodes(4) ++
  new WithExtMemSize(0x200000000L) ++ // 8GB
  new FireSimRocketChipSingleCoreConfig)

class SupernodeSixNodeFireSimRocketChipSingleCoreConfig extends Config(
  new WithNumNodes(6) ++
  new WithExtMemSize(0x40000000L) ++ // 1GB
  new FireSimRocketChipSingleCoreConfig)

class SupernodeEightNodeFireSimRocketChipSingleCoreConfig extends Config(
  new WithNumNodes(8) ++
  new WithExtMemSize(0x40000000L) ++ // 1GB
  new FireSimRocketChipSingleCoreConfig)

class SupernodeFireSimRocketChipDualCoreConfig extends Config(
  new WithNumNodes(4) ++
  new WithExtMemSize(0x200000000L) ++ // 8GB
  new FireSimRocketChipDualCoreConfig)

class SupernodeFireSimRocketChipQuadCoreConfig extends Config(
  new WithNumNodes(4) ++
  new WithExtMemSize(0x200000000L) ++ // 8GB
  new FireSimRocketChipQuadCoreConfig)

class SupernodeFireSimRocketChipHexaCoreConfig extends Config(
  new WithNumNodes(4) ++
  new WithExtMemSize(0x200000000L) ++ // 8GB
  new FireSimRocketChipHexaCoreConfig)

class SupernodeFireSimRocketChipOctaCoreConfig extends Config(
  new WithNumNodes(4) ++
  new WithExtMemSize(0x200000000L) ++ // 8GB
  new FireSimRocketChipOctaCoreConfig)

class WithTraceGen(params: Seq[DCacheParams], nReqs: Int = 8192)
    extends Config((site, here, up) => {
  case TraceGenKey => params.map { dcp => TraceGenParams(
    dcache = Some(dcp),
    wordBits = site(XLen),
    addrBits = 48,
    addrBag = {
      val nSets = dcp.nSets
      val nWays = dcp.nWays
      val blockOffset = site(SystemBusKey).blockOffset
      val nBeats = min(2, site(SystemBusKey).blockBeats)
      val beatBytes = site(SystemBusKey).beatBytes
      List.tabulate(2 * nWays) { i =>
        Seq.tabulate(nBeats) { j =>
          BigInt((j * beatBytes) + ((i * nSets) << blockOffset))
        }
      }.flatten
    },
    maxRequests = nReqs,
    memStart = site(ExtMem).get.master.base,
    numGens = params.size)
  }
  case MaxHartIdBits => log2Up(params.size)
})

class FireSimTraceGenConfig extends Config(
  new WithTraceGen(
    List.fill(2) { DCacheParams(nMSHRs = 2, nSets = 16, nWays = 2) }) ++
  new FireSimRocketChipConfig)

class WithL2TraceGen(params: Seq[DCacheParams], nReqs: Int = 8192)
    extends Config((site, here, up) => {
  case TraceGenKey => params.map { dcp => TraceGenParams(
    dcache = Some(dcp),
    wordBits = site(XLen),
    addrBits = 48,
    addrBag = {
      val sbp = site(SystemBusKey)
      val l2p = site(InclusiveCacheKey)
      val nSets = max(l2p.sets, dcp.nSets)
      val nWays = max(l2p.ways, dcp.nWays)
      val nBanks = site(BankedL2Key).nBanks
      val blockOffset = sbp.blockOffset
      val nBeats = min(2, sbp.blockBeats)
      val beatBytes = sbp.beatBytes
      List.tabulate(2 * nWays) { i =>
        Seq.tabulate(nBeats) { j =>
          BigInt((j * beatBytes) + ((i * nSets * nBanks) << blockOffset))
        }
      }.flatten
    },
    maxRequests = nReqs,
    memStart = site(ExtMem).get.master.base,
    numGens = params.size)
  }
  case MaxHartIdBits => log2Up(params.size)
})

class FireSimTraceGenL2Config extends Config(
  new WithL2TraceGen(
    List.fill(2) { DCacheParams(nMSHRs = 2, nSets = 16, nWays = 2) }) ++
  new WithInclusiveCache(
    nBanks = 4,
    capacityKB = 1024,
    outerLatencyCycles = 50) ++
  new FireSimRocketChipConfig)<|MERGE_RESOLUTION|>--- conflicted
+++ resolved
@@ -11,13 +11,8 @@
 import freechips.rocketchip.subsystem._
 import freechips.rocketchip.devices.tilelink.BootROMParams
 import freechips.rocketchip.devices.debug.DebugModuleParams
-<<<<<<< HEAD
-import boom.system.BoomTilesKey
+import boom.common.BoomTilesKey
 import testchipip.{BlockDeviceKey, BlockDeviceConfig}
-=======
-import boom.common.BoomTilesKey
-import testchipip.{WithBlockDevice, BlockDeviceKey, BlockDeviceConfig}
->>>>>>> a77226cd
 import sifive.blocks.devices.uart.{PeripheryUARTKey, UARTParams}
 import scala.math.{min, max}
 import tracegen.TraceGenKey
@@ -151,16 +146,11 @@
   new WithBlockDevice ++
   new WithBoomL2TLBs(1024) ++
   new WithoutClockGating ++
-<<<<<<< HEAD
   new WithDefaultMemModel ++
-  // Using a small config because it has 64-bit system bus, and compiles quickly
-  new boom.system.SmallBoomConfig)
-=======
   new boom.common.WithLargeBooms ++
   new boom.common.WithNBoomCores(1) ++
   new freechips.rocketchip.system.BaseConfig
 )
->>>>>>> a77226cd
 
 // A safer implementation than the one in BOOM in that it
 // duplicates whatever BOOMTileKey.head is present N times. This prevents

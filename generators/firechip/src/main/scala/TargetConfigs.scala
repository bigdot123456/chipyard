package firesim.firesim

import java.io.File

import chisel3.util.{log2Up}
import freechips.rocketchip.config.{Parameters, Config}
import freechips.rocketchip.groundtest.TraceGenParams
import freechips.rocketchip.tile._
import freechips.rocketchip.tilelink._
import freechips.rocketchip.rocket.DCacheParams
import freechips.rocketchip.subsystem._
import freechips.rocketchip.devices.tilelink.BootROMParams
import freechips.rocketchip.devices.debug.DebugModuleParams
import freechips.rocketchip.diplomacy.{LazyModule, ValName}
import boom.common.BoomTilesKey
import testchipip.{WithBlockDevice, BlockDeviceKey, BlockDeviceConfig, MemBenchKey, MemBenchParams}
import sifive.blocks.devices.uart.{PeripheryUARTKey, UARTParams}
import memblade.manager.{MemBladeKey, MemBladeParams, MemBladeQueueParams}
import memblade.client.{RemoteMemClientKey, RemoteMemClientConfig}
import memblade.cache.{DRAMCacheKey, DRAMCacheConfig, RemoteAccessDepths, WritebackDepths, MemoryQueueParams}
import memblade.prefetcher.{PrefetchRoCC, SoftPrefetchConfig, AutoPrefetchConfig, StreamBufferConfig}
import scala.math.{min, max}
import tracegen.TraceGenKey
import icenet._
<<<<<<< HEAD
import scala.math.max
=======
import testchipip.WithRingSystemBus
>>>>>>> 2364f889

class WithBootROM extends Config((site, here, up) => {
  case BootROMParams => {
    val chipyardBootROM = new File(s"./generators/testchipip/bootrom/bootrom.rv${site(XLen)}.img")
    val firesimBootROM = new File(s"./target-rtl/chipyard/generators/testchipip/bootrom/bootrom.rv${site(XLen)}.img")

    val bootROMPath = if (chipyardBootROM.exists()) {
      chipyardBootROM.getAbsolutePath()
    } else {
      firesimBootROM.getAbsolutePath()
    }
    BootROMParams(contentFileName = bootROMPath)
  }
})

class WithPeripheryBusFrequency(freq: BigInt) extends Config((site, here, up) => {
  case PeripheryBusKey => up(PeripheryBusKey).copy(frequency=freq)
})

class WithUARTKey extends Config((site, here, up) => {
   case PeripheryUARTKey => List(UARTParams(
     address = BigInt(0x54000000L),
     nTxEntries = 256,
     nRxEntries = 256))
})

class WithNICKey extends Config((site, here, up) => {
  case NICKey => NICConfig(
    inBufFlits = 8192,
    ctrlQueueDepth = 64,
    usePauser = true)
})

class WithMemBladeKey(spanBytes: Option[Int] = None) extends Config(
  (site, here, up) => {
    case MemBladeKey => {
      val spanBytesVal = spanBytes.getOrElse(site(CacheBlockBytes))
      MemBladeParams(
        spanBytes = spanBytesVal,
        nSpanTrackers = max(384 / spanBytesVal, 2),
        nWordTrackers = 4,
        spanQueue = MemBladeQueueParams(reqHeadDepth = 32, respHeadDepth = 32),
        wordQueue = MemBladeQueueParams(reqHeadDepth = 32, respHeadDepth = 32))
    }
  }
)

class WithRemoteMemClientKey(spanBytes: Int = 1024) extends Config((site, here, up) => {
  case RemoteMemClientKey => RemoteMemClientConfig(
    spanBytes = spanBytes,
    nRMemXacts = 32768 / spanBytes)
})

class WithDRAMCacheKey extends Config((site, here, up) => {
  case DRAMCacheKey => DRAMCacheConfig(
    nSets = 1 << 21,
    nWays = 7,
    baseAddr = BigInt(1) << 37,
    nTrackersPerBank = 4,
    nBanksPerChannel = 8,
    nChannels = 1,
    nSecondaryRequests = 1,
    spanBytes = site(CacheBlockBytes),
    logAddrBits = 37,
    outIdBits = 4,
    nWritebackRemXacts = 32,
    remAccessQueue = RemoteAccessDepths(1, 8, 1, 8),
    wbQueue = WritebackDepths(1, 1),
    memInQueue = MemoryQueueParams(0, 0, 8, 2, 8, 2),
    memOutQueue = MemoryQueueParams(0, 0, 2, 2, 2, 2),
    zeroMetadata = false)
})

class WithPrefetchRoCC extends Config((site, here, up) => {
  case BuildRoCC => Seq((q: Parameters) => {
    implicit val p = q
    implicit val valName = ValName("FireSim")
    LazyModule(new PrefetchRoCC(
      opcodes = OpcodeSet.custom2,
      soft = Some(SoftPrefetchConfig(nMemXacts = 32, nBackends = 2)),
      auto = Some(AutoPrefetchConfig(
        nWays = 4,
        nBlocks = 28,
        hitThreshold = 1,
        timeoutPeriod = 8192))))
  })
})

class WithMemBenchKey(nXacts: Int = 32) extends Config((site, here, up) => {
  case MemBenchKey => MemBenchParams(nXacts = nXacts)
})

class WithRocketL2TLBs(entries: Int) extends Config((site, here, up) => {
  case RocketTilesKey => up(RocketTilesKey) map (tile => tile.copy(
    core = tile.core.copy(
      nL2TLBEntries = entries
    )
  ))
})

class WithPerfCounters extends Config((site, here, up) => {
  case RocketTilesKey => up(RocketTilesKey) map (tile => tile.copy(
    core = tile.core.copy(nPerfCounters = 29)
  ))
})

class WithBoomL2TLBs(entries: Int) extends Config((site, here, up) => {
  case BoomTilesKey => up(BoomTilesKey) map (tile => tile.copy(
    core = tile.core.copy(nL2TLBEntries = entries)
  ))
})

// Disables clock-gating; doesn't play nice with our FAME-1 pass
class WithoutClockGating extends Config((site, here, up) => {
  case DebugModuleParams => up(DebugModuleParams, site).copy(clockGate = false)
})

// Testing configurations
// This enables printfs used in testing
class WithScalaTestFeatures extends Config((site, here, up) => {
    case PrintTracePort => true
})

/*******************************************************************************
* Full TARGET_CONFIG configurations. These set parameters of the target being
* simulated.
*
* In general, if you're adding or removing features from any of these, you
* should CREATE A NEW ONE, WITH A NEW NAME. This is because the manager
* will store this name as part of the tags for the AGFI, so that later you can
* reconstruct what is in a particular AGFI. These tags are also used to
* determine which driver to build.
*******************************************************************************/
class FireSimRocketChipConfig extends Config(
  new WithBootROM ++
  new WithPeripheryBusFrequency(BigInt(3200000000L)) ++
  new WithExtMemSize(0x400000000L) ++ // 16GB
  new WithoutTLMonitors ++
  new WithUARTKey ++
  new WithNICKey ++
  new WithBlockDevice ++
  new WithRocketL2TLBs(1024) ++
  new WithPerfCounters ++
  new WithoutClockGating ++
  new freechips.rocketchip.system.DefaultConfig)

class WithNDuplicatedRocketCores(n: Int) extends Config((site, here, up) => {
  case RocketTilesKey => List.tabulate(n)(i => up(RocketTilesKey).head.copy(hartId = i))
})

// single core config
class FireSimRocketChipSingleCoreConfig extends Config(new FireSimRocketChipConfig)

// dual core config
class FireSimRocketChipDualCoreConfig extends Config(
  new WithNDuplicatedRocketCores(2) ++
  new FireSimRocketChipSingleCoreConfig)

// quad core config
class FireSimRocketChipQuadCoreConfig extends Config(
  new WithNDuplicatedRocketCores(4) ++
  new FireSimRocketChipSingleCoreConfig)

// hexa core config
class FireSimRocketChipHexaCoreConfig extends Config(
  new WithNDuplicatedRocketCores(6) ++
  new FireSimRocketChipSingleCoreConfig)

// octa core config
class FireSimRocketChipOctaCoreConfig extends Config(
  new WithNDuplicatedRocketCores(8) ++
  new FireSimRocketChipSingleCoreConfig)

class FireSimMemBladeConfig extends Config(
  new WithMemBladeKey ++ new FireSimRocketChipConfig)

class FireSimMemBlade1024Config extends Config(
  new WithMemBladeKey(Some(1024)) ++ new FireSimRocketChipConfig)

class WithStandardL2 extends WithInclusiveCache(
  nBanks = 4,
  capacityKB = 1024,
  outerLatencyCycles = 50)

class FireSimRemoteMemClientConfig extends Config(
  new WithRemoteMemClientKey ++
  new WithStandardL2 ++
  new FireSimRocketChipConfig)

class FireSimRemoteMemClientSingleCoreConfig extends Config(
  new WithNBigCores(1) ++ new FireSimRemoteMemClientConfig)

class FireSimRemoteMemClientDualCoreConfig extends Config(
  new WithNBigCores(2) ++ new FireSimRemoteMemClientConfig)

class FireSimRemoteMemClientQuadCoreConfig extends Config(
  new WithNBigCores(4) ++ new FireSimRemoteMemClientConfig)

class FireSimPrefetcherConfig extends Config(
  new WithPrefetchRoCC ++
  new WithStandardL2 ++
  new FireSimRocketChipConfig)

class FireSimPrefetcherSingleCoreConfig extends Config(
  new WithNBigCores(1) ++ new FireSimPrefetcherConfig)

class FireSimPrefetcherDualCoreConfig extends Config(
  new WithNBigCores(2) ++ new FireSimPrefetcherConfig)

class FireSimPrefetcherQuadCoreConfig extends Config(
  new WithNBigCores(4) ++ new FireSimPrefetcherConfig)

class FireSimDRAMCacheConfig extends Config(
  new WithPrefetchRoCC ++
  new WithMemBenchKey ++
  new WithDRAMCacheKey ++
  new WithExtMemSize(15L << 30) ++
  new WithStandardL2 ++
  new FireSimRocketChipConfig)

class FireSimDRAMCacheSingleCoreConfig extends Config(
  new WithNBigCores(1) ++ new FireSimDRAMCacheConfig)

class FireSimDRAMCacheDualCoreConfig extends Config(
  new WithNBigCores(2) ++ new FireSimDRAMCacheConfig)

class FireSimDRAMCacheQuadCoreConfig extends Config(
  new WithNBigCores(4) ++ new FireSimDRAMCacheConfig)

class FireSimBoomConfig extends Config(
  new WithBootROM ++
  new WithPeripheryBusFrequency(BigInt(3200000000L)) ++
  new WithExtMemSize(0x400000000L) ++ // 16GB
  new WithoutTLMonitors ++
  new WithUARTKey ++
  new WithNICKey ++
  new WithBlockDevice ++
  new WithBoomL2TLBs(1024) ++
  new WithoutClockGating ++
  new boom.common.WithLargeBooms ++
  new boom.common.WithNBoomCores(1) ++
  new freechips.rocketchip.system.BaseConfig
)

// A safer implementation than the one in BOOM in that it
// duplicates whatever BOOMTileKey.head is present N times. This prevents
// accidentally (and silently) blowing away configurations that may change the
// tile in the "up" view
class WithNDuplicatedBoomCores(n: Int) extends Config((site, here, up) => {
  case BoomTilesKey => List.tabulate(n)(i => up(BoomTilesKey).head.copy(hartId = i))
  case MaxHartIdBits => log2Up(site(BoomTilesKey).size)
})

class FireSimBoomDualCoreConfig extends Config(
  new WithNDuplicatedBoomCores(2) ++
  new FireSimBoomConfig)

class FireSimBoomQuadCoreConfig extends Config(
  new WithNDuplicatedBoomCores(4) ++
  new FireSimBoomConfig)

class FireSimBoomL2Config extends Config(
  new WithStandardL2 ++ 
  new FireSimBoomConfig)

class FireSimBoomDualCoreL2Config extends Config(
  new WithNDuplicatedBoomCores(2) ++
  new FireSimBoomL2Config)

class FireSimBoomPrefetcherConfig extends Config(
  new WithPrefetchRoCC ++
  new WithStandardL2 ++
  new FireSimBoomConfig)

class FireSimBoomPrefetcherDualCoreConfig extends Config(
  new WithNDuplicatedBoomCores(2) ++
  new FireSimBoomPrefetcherConfig)

class FireSimBoomDRAMCacheConfig extends Config(
  new WithPrefetchRoCC ++
  new WithMemBenchKey ++
  new WithDRAMCacheKey ++
  new WithExtMemSize(15L << 30) ++
  new WithStandardL2 ++
  new FireSimBoomConfig)

class FireSimBoomDRAMCacheDualCoreConfig extends Config(
  new WithNDuplicatedBoomCores(2) ++
  new FireSimBoomDRAMCacheConfig)

//**********************************************************************************
//* Supernode Configurations
//*********************************************************************************/
class WithNumNodes(n: Int) extends Config((pname, site, here) => {
  case NumNodes => n
})

class SupernodeFireSimRocketChipConfig extends Config(
  new WithNumNodes(4) ++
  new WithExtMemSize(0x200000000L) ++ // 8GB
  new FireSimRocketChipConfig)

class SupernodeFireSimRocketChipSingleCoreConfig extends Config(
  new WithNumNodes(4) ++
  new WithExtMemSize(0x200000000L) ++ // 8GB
  new FireSimRocketChipSingleCoreConfig)

class SupernodeSixNodeFireSimRocketChipSingleCoreConfig extends Config(
  new WithNumNodes(6) ++
  new WithExtMemSize(0x40000000L) ++ // 1GB
  new FireSimRocketChipSingleCoreConfig)

class SupernodeEightNodeFireSimRocketChipSingleCoreConfig extends Config(
  new WithNumNodes(8) ++
  new WithExtMemSize(0x40000000L) ++ // 1GB
  new FireSimRocketChipSingleCoreConfig)

class SupernodeFireSimRocketChipDualCoreConfig extends Config(
  new WithNumNodes(4) ++
  new WithExtMemSize(0x200000000L) ++ // 8GB
  new FireSimRocketChipDualCoreConfig)

class SupernodeFireSimRocketChipQuadCoreConfig extends Config(
  new WithNumNodes(4) ++
  new WithExtMemSize(0x200000000L) ++ // 8GB
  new FireSimRocketChipQuadCoreConfig)

class SupernodeFireSimRocketChipHexaCoreConfig extends Config(
  new WithNumNodes(4) ++
  new WithExtMemSize(0x200000000L) ++ // 8GB
  new FireSimRocketChipHexaCoreConfig)

class SupernodeFireSimRocketChipOctaCoreConfig extends Config(
  new WithNumNodes(4) ++
  new WithExtMemSize(0x200000000L) ++ // 8GB
  new FireSimRocketChipOctaCoreConfig)

class WithTraceGen(params: Seq[DCacheParams], nReqs: Int = 8192)
    extends Config((site, here, up) => {
  case TraceGenKey => params.map { dcp => TraceGenParams(
    dcache = Some(dcp),
    wordBits = site(XLen),
    addrBits = 48,
    addrBag = {
      val nSets = dcp.nSets
      val nWays = dcp.nWays
      val blockOffset = site(SystemBusKey).blockOffset
      val nBeats = min(2, site(SystemBusKey).blockBeats)
      val beatBytes = site(SystemBusKey).beatBytes
      List.tabulate(2 * nWays) { i =>
        Seq.tabulate(nBeats) { j =>
          BigInt((j * beatBytes) + ((i * nSets) << blockOffset))
        }
      }.flatten
    },
    maxRequests = nReqs,
    memStart = site(ExtMem).get.master.base,
    numGens = params.size)
  }
  case MaxHartIdBits => log2Up(params.size)
})

class FireSimTraceGenConfig extends Config(
  new WithTraceGen(
    List.fill(2) { DCacheParams(nMSHRs = 2, nSets = 16, nWays = 2) }) ++
  new FireSimRocketChipConfig)

class WithL2TraceGen(params: Seq[DCacheParams], nReqs: Int = 8192)
    extends Config((site, here, up) => {
  case TraceGenKey => params.map { dcp => TraceGenParams(
    dcache = Some(dcp),
    wordBits = site(XLen),
    addrBits = 48,
    addrBag = {
      val sbp = site(SystemBusKey)
      val l2p = site(InclusiveCacheKey)
      val nSets = max(l2p.sets, dcp.nSets)
      val nWays = max(l2p.ways, dcp.nWays)
      val nBanks = site(BankedL2Key).nBanks
      val blockOffset = sbp.blockOffset
      val nBeats = min(2, sbp.blockBeats)
      val beatBytes = sbp.beatBytes
      List.tabulate(2 * nWays) { i =>
        Seq.tabulate(nBeats) { j =>
          BigInt((j * beatBytes) + ((i * nSets * nBanks) << blockOffset))
        }
      }.flatten
    },
    maxRequests = nReqs,
    memStart = site(ExtMem).get.master.base,
    numGens = params.size)
  }
  case MaxHartIdBits => log2Up(params.size)
})

class FireSimTraceGenL2Config extends Config(
  new WithL2TraceGen(
    List.fill(2) { DCacheParams(nMSHRs = 2, nSets = 16, nWays = 2) }) ++
  new WithInclusiveCache(
    nBanks = 4,
    capacityKB = 1024,
    outerLatencyCycles = 50) ++
  new FireSimRocketChipConfig)

class FireSimBoomL2Config extends Config(
  new WithInclusiveCache(
    nBanks = 4,
    capacityKB = 1024,
    outerLatencyCycles = 50) ++
  new FireSimBoomConfig)

class FireSimBoomRingL2Config extends Config(
  new WithRingSystemBus(8) ++
  new FireSimBoomL2Config)<|MERGE_RESOLUTION|>--- conflicted
+++ resolved
@@ -22,11 +22,8 @@
 import scala.math.{min, max}
 import tracegen.TraceGenKey
 import icenet._
-<<<<<<< HEAD
 import scala.math.max
-=======
 import testchipip.WithRingSystemBus
->>>>>>> 2364f889
 
 class WithBootROM extends Config((site, here, up) => {
   case BootROMParams => {
@@ -244,6 +241,7 @@
   new WithMemBenchKey ++
   new WithDRAMCacheKey ++
   new WithExtMemSize(15L << 30) ++
+  new WithRingSystemBus ++
   new WithStandardL2 ++
   new FireSimRocketChipConfig)
 
@@ -425,19 +423,9 @@
 class FireSimTraceGenL2Config extends Config(
   new WithL2TraceGen(
     List.fill(2) { DCacheParams(nMSHRs = 2, nSets = 16, nWays = 2) }) ++
-  new WithInclusiveCache(
-    nBanks = 4,
-    capacityKB = 1024,
-    outerLatencyCycles = 50) ++
-  new FireSimRocketChipConfig)
-
-class FireSimBoomL2Config extends Config(
-  new WithInclusiveCache(
-    nBanks = 4,
-    capacityKB = 1024,
-    outerLatencyCycles = 50) ++
-  new FireSimBoomConfig)
+  new WithStandardL2 ++
+  new FireSimRocketChipConfig)
 
 class FireSimBoomRingL2Config extends Config(
-  new WithRingSystemBus(8) ++
+  new WithRingSystemBus ++
   new FireSimBoomL2Config)
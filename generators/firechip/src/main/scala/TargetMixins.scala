package firesim.firesim

import chisel3._
import chisel3.experimental.annotate
import freechips.rocketchip.config.{Field, Parameters}
import freechips.rocketchip.diplomacy._
import freechips.rocketchip.tilelink._
import freechips.rocketchip.subsystem._
import freechips.rocketchip.amba.axi4._
import freechips.rocketchip.util._
import freechips.rocketchip.subsystem._
import freechips.rocketchip.rocket.TracedInstruction
import firesim.endpoints.{TraceOutputTop, DeclockedTracedInstruction}

<<<<<<< HEAD
import midas.targetutils.{ExcludeInstanceAsserts, MemModelAnnotation}
=======
import midas.models.AXI4BundleWithEdge
import midas.targetutils.{ExcludeInstanceAsserts, MemModelAnnotation}

/** Copied from RC and modified to change the IO type of the Imp to include the Diplomatic edges
  *  associated with each port. This drives FASED functional model sizing
  */
trait CanHaveFASEDOptimizedMasterAXI4MemPort { this: BaseSubsystem =>
  val module: CanHaveFASEDOptimizedMasterAXI4MemPortModuleImp

  val memAXI4Node = p(ExtMem).map { case MemoryPortParams(memPortParams, nMemoryChannels) =>
    val portName = "axi4"
    val device = new MemoryDevice

    val memAXI4Node = AXI4SlaveNode(Seq.tabulate(nMemoryChannels) { channel =>
      val base = AddressSet.misaligned(memPortParams.base, memPortParams.size)
      val filter = AddressSet(channel * mbus.blockBytes, ~((nMemoryChannels-1) * mbus.blockBytes))

      AXI4SlavePortParameters(
        slaves = Seq(AXI4SlaveParameters(
          address       = base.flatMap(_.intersect(filter)),
          resources     = device.reg,
          regionType    = RegionType.UNCACHED, // cacheable
          executable    = true,
          supportsWrite = TransferSizes(1, mbus.blockBytes),
          supportsRead  = TransferSizes(1, mbus.blockBytes),
          interleavedId = Some(0))), // slave does not interleave read responses
        beatBytes = memPortParams.beatBytes)
    })

    memAXI4Node := mbus.toDRAMController(Some(portName)) {
      AXI4UserYanker() := AXI4IdIndexer(memPortParams.idBits) := TLToAXI4()
    }
>>>>>>> a77226cd

/** Ties together Subsystem buses in the same fashion done in the example top of Rocket Chip */
trait HasDefaultBusConfiguration {
  this: BaseSubsystem =>
  // The sbus masters the cbus; here we convert TL-UH -> TL-UL
  sbus.crossToBus(cbus, NoCrossing)

  // The cbus masters the pbus; which might be clocked slower
  cbus.crossToBus(pbus, SynchronousCrossing())

  // The fbus masters the sbus; both are TL-UH or TL-C
  FlipRendering { implicit p =>
    sbus.crossFromBus(fbus, SynchronousCrossing())
  }

  // The sbus masters the mbus; here we convert TL-C -> TL-UH
  private val BankedL2Params(nBanks, coherenceManager) = p(BankedL2Key)
  private val (in, out, halt) = coherenceManager(this)
  if (nBanks != 0) {
    sbus.coupleTo("coherence_manager") { in :*= _ }
    mbus.coupleFrom("coherence_manager") { _ :=* BankBinder(mbus.blockBytes * (nBanks-1)) :*= out }
  }
}

/* Wires out tile trace ports to the top; and wraps them in a Bundle that the
 * TracerV endpoint can match on.
 */
object PrintTracePort extends Field[Boolean](false)

trait HasTraceIO {
  this: HasTiles =>
  val module: HasTraceIOImp

  // Bind all the trace nodes to a BB; we'll use this to generate the IO in the imp
  val traceNexus = BundleBridgeNexus[Vec[TracedInstruction]]
  val tileTraceNodes = tiles.map(tile => tile.traceNode)
  tileTraceNodes foreach { traceNexus := _ }
}

trait HasTraceIOImp extends LazyModuleImp {
  val outer: HasTraceIO

  val traceIO = IO(Output(new TraceOutputTop(
    DeclockedTracedInstruction.fromNode(outer.traceNexus.in))))
  (traceIO.traces zip outer.traceNexus.in).foreach({ case (port, (tileTrace, _)) =>
    port := DeclockedTracedInstruction.fromVec(tileTrace)
  })

  // Enabled to test TracerV trace capture
  if (p(PrintTracePort)) {
    val traceprint = Wire(UInt(512.W))
    traceprint := traceIO.asUInt
    printf("TRACEPORT: %x\n", traceprint)
  }
}

// Prevent MIDAS from synthesizing assertions in the dummy TLB included in BOOM
trait ExcludeInvalidBoomAssertions extends LazyModuleImp {
  ExcludeInstanceAsserts(("NonBlockingDCache", "dtlb"))
}

<<<<<<< HEAD
trait CanHaveBoomMultiCycleRegfileImp {
  val outer: boom.system.BoomRocketSubsystem
  val cores = outer.boomTiles.map(tile => tile.module.core)
  cores.foreach({ core =>
=======
trait CanHaveMultiCycleRegfileImp {
  val outer: utilities.HasBoomAndRocketTiles
  val boomCores = outer.boomTiles.map(tile => tile.module.core)
  boomCores.foreach({ core =>
>>>>>>> a77226cd
    core.iregfile match {
      case irf: boom.exu.RegisterFileSynthesizable => annotate(MemModelAnnotation(irf.regfile))
      case _ => Nil
    }

     if (core.fp_pipeline != null) core.fp_pipeline.fregfile match {
      case irf: boom.exu.RegisterFileSynthesizable => annotate(MemModelAnnotation(irf.regfile))
      case _ => Nil
    }
<<<<<<< HEAD

   })
}
trait CanHaveRocketMultiCycleRegfileImp {
  val outer: RocketSubsystem
=======
  })

>>>>>>> a77226cd
  outer.rocketTiles.foreach({ tile =>
    annotate(MemModelAnnotation(tile.module.core.rocketImpl.rf.rf))
    tile.module.fpuOpt.foreach(fpu => annotate(MemModelAnnotation(fpu.fpuImpl.regfile)))
  })
}<|MERGE_RESOLUTION|>--- conflicted
+++ resolved
@@ -12,42 +12,7 @@
 import freechips.rocketchip.rocket.TracedInstruction
 import firesim.endpoints.{TraceOutputTop, DeclockedTracedInstruction}
 
-<<<<<<< HEAD
 import midas.targetutils.{ExcludeInstanceAsserts, MemModelAnnotation}
-=======
-import midas.models.AXI4BundleWithEdge
-import midas.targetutils.{ExcludeInstanceAsserts, MemModelAnnotation}
-
-/** Copied from RC and modified to change the IO type of the Imp to include the Diplomatic edges
-  *  associated with each port. This drives FASED functional model sizing
-  */
-trait CanHaveFASEDOptimizedMasterAXI4MemPort { this: BaseSubsystem =>
-  val module: CanHaveFASEDOptimizedMasterAXI4MemPortModuleImp
-
-  val memAXI4Node = p(ExtMem).map { case MemoryPortParams(memPortParams, nMemoryChannels) =>
-    val portName = "axi4"
-    val device = new MemoryDevice
-
-    val memAXI4Node = AXI4SlaveNode(Seq.tabulate(nMemoryChannels) { channel =>
-      val base = AddressSet.misaligned(memPortParams.base, memPortParams.size)
-      val filter = AddressSet(channel * mbus.blockBytes, ~((nMemoryChannels-1) * mbus.blockBytes))
-
-      AXI4SlavePortParameters(
-        slaves = Seq(AXI4SlaveParameters(
-          address       = base.flatMap(_.intersect(filter)),
-          resources     = device.reg,
-          regionType    = RegionType.UNCACHED, // cacheable
-          executable    = true,
-          supportsWrite = TransferSizes(1, mbus.blockBytes),
-          supportsRead  = TransferSizes(1, mbus.blockBytes),
-          interleavedId = Some(0))), // slave does not interleave read responses
-        beatBytes = memPortParams.beatBytes)
-    })
-
-    memAXI4Node := mbus.toDRAMController(Some(portName)) {
-      AXI4UserYanker() := AXI4IdIndexer(memPortParams.idBits) := TLToAXI4()
-    }
->>>>>>> a77226cd
 
 /** Ties together Subsystem buses in the same fashion done in the example top of Rocket Chip */
 trait HasDefaultBusConfiguration {
@@ -109,17 +74,10 @@
   ExcludeInstanceAsserts(("NonBlockingDCache", "dtlb"))
 }
 
-<<<<<<< HEAD
-trait CanHaveBoomMultiCycleRegfileImp {
-  val outer: boom.system.BoomRocketSubsystem
-  val cores = outer.boomTiles.map(tile => tile.module.core)
-  cores.foreach({ core =>
-=======
 trait CanHaveMultiCycleRegfileImp {
   val outer: utilities.HasBoomAndRocketTiles
   val boomCores = outer.boomTiles.map(tile => tile.module.core)
   boomCores.foreach({ core =>
->>>>>>> a77226cd
     core.iregfile match {
       case irf: boom.exu.RegisterFileSynthesizable => annotate(MemModelAnnotation(irf.regfile))
       case _ => Nil
@@ -129,16 +87,8 @@
       case irf: boom.exu.RegisterFileSynthesizable => annotate(MemModelAnnotation(irf.regfile))
       case _ => Nil
     }
-<<<<<<< HEAD
-
-   })
-}
-trait CanHaveRocketMultiCycleRegfileImp {
-  val outer: RocketSubsystem
-=======
   })
 
->>>>>>> a77226cd
   outer.rocketTiles.foreach({ tile =>
     annotate(MemModelAnnotation(tile.module.core.rocketImpl.rf.rf))
     tile.module.fpuOpt.foreach(fpu => annotate(MemModelAnnotation(fpu.fpuImpl.regfile)))

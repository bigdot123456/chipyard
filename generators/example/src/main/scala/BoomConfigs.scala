--- conflicted
+++ resolved
@@ -12,11 +12,8 @@
   new WithSimBlockDeviceTop ++                              // use top with block-device IOs and connect to simblockdevice
   new testchipip.WithBlockDevice ++                         // add block-device module to periphery bus
   new WithBootROM ++                                        // use testchipip bootrom
-<<<<<<< HEAD
   new freechips.rocketchip.subsystem.WithExtMemSize(((1 << 20) * 64)) ++
-=======
   new WithUART ++                                           // add a UART
->>>>>>> 9c5b45b9
   new freechips.rocketchip.subsystem.WithInclusiveCache ++  // use SiFive L2 cache
   new boom.common.WithSmallBooms ++                         // 1-wide BOOM
   new boom.common.WithNBoomCores(1) ++                      // single-core
@@ -25,11 +22,8 @@
 class MediumBoomConfig extends Config(
   new WithTop ++
   new WithBootROM ++
-<<<<<<< HEAD
   new freechips.rocketchip.subsystem.WithExtMemSize(((1 << 20) * 64)) ++
-=======
   new WithUART ++
->>>>>>> 9c5b45b9
   new freechips.rocketchip.subsystem.WithInclusiveCache ++
   new boom.common.WithMediumBooms ++                        // 2-wide BOOM
   new boom.common.WithNBoomCores(1) ++
@@ -39,11 +33,8 @@
   new WithSimBlockDeviceTop ++                             // use top with block-device IOs and connect to simblockdevice
   new testchipip.WithBlockDevice ++                        // add block-device module to periphery bus
   new WithBootROM ++
-<<<<<<< HEAD
   new freechips.rocketchip.subsystem.WithExtMemSize(((1 << 20) * 64)) ++
-=======
   new WithUART ++
->>>>>>> 9c5b45b9
   new freechips.rocketchip.subsystem.WithInclusiveCache ++
   new boom.common.WithLargeBooms ++                         // 3-wide BOOM
   new boom.common.WithNBoomCores(1) ++

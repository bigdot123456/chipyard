--- conflicted
+++ resolved
@@ -21,41 +21,12 @@
 import freechips.rocketchip.subsystem._
 import freechips.rocketchip.amba.axi4._
 
-<<<<<<< HEAD
-import boom.common.{BoomTile, BoomTilesKey, BoomCrossingKey, BoomTileParams}
-=======
 import boom.common.{BoomTile}
->>>>>>> 84e672ca
 
 
 import testchipip.{DromajoHelper, CanHavePeripherySerial, SerialKey}
 
 
-<<<<<<< HEAD
-  // Generate tiles info from the list of cores in CoreManager
-  // Note: the 0-arity function is used to delay the construction of tiles to make sure that they are created
-  // in order
-  val allTilesInfo: Seq[(TileParams, RocketCrossingParams, () => BaseTile)] =
-    (CoreManager.cores(p) flatMap (core => core.instantiateTile(perTileOrGlobalSetting _, logicalTreeNode)))
-
-  // Make a tile and wire its nodes into the system,
-  // according to the specified type of clock crossing.
-  // Note that we also inject new nodes into the tile itself,
-  // also based on the crossing type.
-  // This MUST be performed in order of hartid
-  // There is something weird with registering tile-local interrupt controllers to the CLINT.
-  // TODO: investigate why
-  require((allTilesInfo map (info => info._1.hartId)).max == allTilesInfo.size - 1)
-  val tiles = allTilesInfo.sortWith(_._1.hartId < _._1.hartId).map {
-    case (param, crossing, tileCtor) => {
-      val tile = tileCtor()
-
-      connectMasterPortsToSBus(tile, crossing)
-      connectSlavePortsToCBus(tile, crossing)
-      connectInterrupts(tile, debugOpt, clintOpt, plicOpt)
-
-      tile
-=======
 trait CanHaveHTIF { this: BaseSubsystem =>
   // Advertise HTIF if system can communicate with fesvr
   if (this match {
@@ -72,19 +43,15 @@
         }
       }
       Resource(htif, "compat").bind(ResourceString("ucb,htif0"))
->>>>>>> 84e672ca
     }
   }
 }
 
-<<<<<<< HEAD
-=======
 
 class ChipyardSubsystem(implicit p: Parameters) extends BaseSubsystem
   with HasTiles
   with CanHaveHTIF
 {
->>>>>>> 84e672ca
   def coreMonitorBundles = tiles.map {
     case r: RocketTile => r.module.core.rocketImpl.coreMonitorBundle
     case b: BoomTile => b.module.core.coreMonitorBundle
